--- conflicted
+++ resolved
@@ -14,11 +14,7 @@
 
 setup(
     name='vk_api',
-<<<<<<< HEAD
-    version='6.7',
-=======
     version='7.0',
->>>>>>> 78f45f47
     author='Kirill Python',
     author_email='python273@ya.ru',
     url='https://github.com/python273/vk_api',
